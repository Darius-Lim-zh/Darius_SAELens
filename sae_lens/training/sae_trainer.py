--- conflicted
+++ resolved
@@ -324,9 +324,6 @@
                 model_kwargs=self.cfg.model_kwargs,
             )
 
-<<<<<<< HEAD
-            W_dec_norm_dist = self.sae.W_dec.detach().float().norm(dim=1).cpu().numpy()
-=======
             # Remove eval metrics that are already logged during training
             eval_metrics.pop("metrics/explained_variance", None)
             eval_metrics.pop("metrics/explained_variance_std", None)
@@ -337,8 +334,17 @@
             # Remove metrics that are not useful for wandb logging
             eval_metrics.pop("metrics/total_tokens_evaluated", None)
 
-            W_dec_norm_dist = self.sae.W_dec.norm(dim=1).detach().cpu().numpy()
->>>>>>> 5da6a13d
+            # Remove eval metrics that are already logged during training
+            eval_metrics.pop("metrics/explained_variance", None)
+            eval_metrics.pop("metrics/explained_variance_std", None)
+            eval_metrics.pop("metrics/l0", None)
+            eval_metrics.pop("metrics/l1", None)
+            eval_metrics.pop("metrics/mse", None)
+
+            # Remove metrics that are not useful for wandb logging
+            eval_metrics.pop("metrics/total_tokens_evaluated", None)
+
+            W_dec_norm_dist = self.sae.W_dec.detach().float().norm(dim=1).cpu().numpy()
             eval_metrics["weights/W_dec_norms"] = wandb.Histogram(W_dec_norm_dist)  # type: ignore
 
             if self.sae.cfg.architecture == "standard":
